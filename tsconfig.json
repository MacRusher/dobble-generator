{
  "compilerOptions": {
    "target": "es5",
    "lib": [
      "dom",
      "dom.iterable",
      "es2015",
      "es2016",
      "es2017",
      "es2018",
      "es2019",
      "esnext"
    ],
    "downlevelIteration": true,
    "allowJs": true,
    "skipLibCheck": true,
    "esModuleInterop": true,
    "allowSyntheticDefaultImports": true,
    "strict": true,
    "forceConsistentCasingInFileNames": true,
    "module": "esnext",
    "moduleResolution": "node",
    "resolveJsonModule": true,
    "isolatedModules": true,
    "noEmit": true,
<<<<<<< HEAD
    "jsx": "preserve",
=======
    "jsx": "react-jsx",
>>>>>>> 292aab92
    "noFallthroughCasesInSwitch": true
  },
  "include": [
    "src"
  ]
}<|MERGE_RESOLUTION|>--- conflicted
+++ resolved
@@ -23,11 +23,7 @@
     "resolveJsonModule": true,
     "isolatedModules": true,
     "noEmit": true,
-<<<<<<< HEAD
-    "jsx": "preserve",
-=======
     "jsx": "react-jsx",
->>>>>>> 292aab92
     "noFallthroughCasesInSwitch": true
   },
   "include": [
