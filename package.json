{
  "name": "dobble-generator",
  "version": "1.0.0",
  "private": true,
  "homepage": "https://macrusher.github.io/dobble-generator",
  "license": "MIT",
  "scripts": {
    "start": "BROWSER=none react-scripts start",
    "build": "react-scripts build",
    "deploy": "run-s test build deploy:*",
    "deploy:gh-pages": "gh-pages -d build",
    "test": "run-s test:*",
    "test:ts": "tsc --noEmit",
    "test:tslint": "tslint -p .",
    "test:prettier": "prettier -l src/**/*.{ts,tsx}",
    "fix": "run-s -c fix:* || true",
    "fix:tslint": "tslint -p . --fix",
    "fix:prettier": "prettier --write src/**/*.{ts,tsx}"
  },
  "husky": {
    "hooks": {
      "pre-commit": "npm test"
    }
  },
  "dependencies": {
<<<<<<< HEAD
=======
    "jimp": "^0.16.1",
>>>>>>> 292aab92
    "jspdf": "2.3.1",
    "lodash": "4.17.21",
    "react": "17.0.2",
    "react-dom": "17.0.2",
<<<<<<< HEAD
    "react-redux": "7.2.5",
    "redux": "4.1.1",
    "redux-devtools-extension": "2.13.9",
    "redux-logic": "2.1.1",
    "rxjs": "6.6.7",
    "semantic-ui-css": "2.4.1",
    "semantic-ui-react": "0.88.2"
  },
  "devDependencies": {
    "@types/jest": "27.0.2",
    "@types/jspdf": "2.0.0",
    "@types/lodash": "4.14.175",
    "@types/node": "16.10.3",
    "@types/react": "17.0.27",
    "@types/react-dom": "17.0.9",
    "@types/react-redux": "7.1.18",
    "gh-pages": "2.2.0",
    "husky": "1.3.1",
    "node-sass": "4.14.1",
    "npm-run-all": "4.1.5",
    "prettier": "1.19.1",
    "react-scripts": "2.1.8",
    "tslint": "5.20.1",
    "tslint-config-prettier": "1.18.0",
    "tslint-react": "4.2.0",
    "typescript": "4.4.3"
=======
    "react-redux": "7.2.4",
    "redux": "4.1.1",
    "redux-devtools-extension": "2.13.9",
    "redux-logic": "3.0.3",
    "rxjs": "7.3.0",
    "semantic-ui-css": "2.4.1",
    "semantic-ui-react": "2.0.3"
  },
  "devDependencies": {
    "@types/jest": "27.0.1",
    "@types/jspdf": "1.3.3",
    "@types/lodash": "4.14.172",
    "@types/node": "16.7.8",
    "@types/react": "17.0.19",
    "@types/react-dom": "17.0.9",
    "@types/react-redux": "7.1.18",
    "gh-pages": "3.2.3",
    "husky": "7.0.2",
    "node-sass": "6.0.1",
    "npm-run-all": "4.1.5",
    "prettier": "2.3.2",
    "react-scripts": "4.0.3",
    "tslint": "5.20.1",
    "tslint-config-prettier": "1.18.0",
    "tslint-react": "4.1.0",
    "typescript": "4.4.2"
>>>>>>> 292aab92
  },
  "browserslist": [
    ">0.2%",
    "not dead",
    "not ie <= 11",
    "not op_mini all"
  ],
  "eslintConfig": {
    "extends": [
      "react-app"
    ]
  }
}<|MERGE_RESOLUTION|>--- conflicted
+++ resolved
@@ -23,43 +23,12 @@
     }
   },
   "dependencies": {
-<<<<<<< HEAD
-=======
-    "jimp": "^0.16.1",
->>>>>>> 292aab92
+    "jimp": "0.16.1",
     "jspdf": "2.3.1",
     "lodash": "4.17.21",
     "react": "17.0.2",
     "react-dom": "17.0.2",
-<<<<<<< HEAD
     "react-redux": "7.2.5",
-    "redux": "4.1.1",
-    "redux-devtools-extension": "2.13.9",
-    "redux-logic": "2.1.1",
-    "rxjs": "6.6.7",
-    "semantic-ui-css": "2.4.1",
-    "semantic-ui-react": "0.88.2"
-  },
-  "devDependencies": {
-    "@types/jest": "27.0.2",
-    "@types/jspdf": "2.0.0",
-    "@types/lodash": "4.14.175",
-    "@types/node": "16.10.3",
-    "@types/react": "17.0.27",
-    "@types/react-dom": "17.0.9",
-    "@types/react-redux": "7.1.18",
-    "gh-pages": "2.2.0",
-    "husky": "1.3.1",
-    "node-sass": "4.14.1",
-    "npm-run-all": "4.1.5",
-    "prettier": "1.19.1",
-    "react-scripts": "2.1.8",
-    "tslint": "5.20.1",
-    "tslint-config-prettier": "1.18.0",
-    "tslint-react": "4.2.0",
-    "typescript": "4.4.3"
-=======
-    "react-redux": "7.2.4",
     "redux": "4.1.1",
     "redux-devtools-extension": "2.13.9",
     "redux-logic": "3.0.3",
@@ -68,24 +37,23 @@
     "semantic-ui-react": "2.0.3"
   },
   "devDependencies": {
-    "@types/jest": "27.0.1",
-    "@types/jspdf": "1.3.3",
-    "@types/lodash": "4.14.172",
-    "@types/node": "16.7.8",
-    "@types/react": "17.0.19",
+    "@types/jest": "27.0.2",
+    "@types/jspdf": "2.0.0",
+    "@types/lodash": "4.14.175",
+    "@types/node": "16.10.9",
+    "@types/react": "17.0.33",
     "@types/react-dom": "17.0.9",
     "@types/react-redux": "7.1.18",
-    "gh-pages": "3.2.3",
-    "husky": "7.0.2",
+    "gh-pages": "2.2.0",
+    "husky": "1.3.1",
     "node-sass": "6.0.1",
     "npm-run-all": "4.1.5",
     "prettier": "2.3.2",
     "react-scripts": "4.0.3",
     "tslint": "5.20.1",
     "tslint-config-prettier": "1.18.0",
-    "tslint-react": "4.1.0",
-    "typescript": "4.4.2"
->>>>>>> 292aab92
+    "tslint-react": "4.2.0",
+    "typescript": "4.4.4"
   },
   "browserslist": [
     ">0.2%",
